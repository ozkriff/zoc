--- conflicted
+++ resolved
@@ -598,7 +598,7 @@
         let unit_ids = get_unit_ids_at(db, state, pos);
         if let Some(selected_unit_id) = self.selected_unit_id.clone() {
             for unit_id in &unit_ids {
-                let unit = state.unit(unit_id);
+                let unit = state.unit(&unit_id);
                 if unit.player_id == *self.core.player_id() {
                     if *unit_id == selected_unit_id {
                         // TODO: do not show both options if unit has no weapons
@@ -876,13 +876,8 @@
     }
 
     fn draw_scene_nodes(&self, context: &mut Context) {
-<<<<<<< HEAD
         for node in self.scene().nodes().values() {
             let m = self.camera.mat();
-=======
-        for (_, node) in self.scene().nodes() {
-            let m = self.current_player_info().camera.mat();
->>>>>>> e506c635
             self.draw_scene_node(context, node, m);
         }
     }
@@ -954,19 +949,11 @@
         event: &CoreEvent,
     ) -> Box<EventVisualizer> {
         let current_player_id = self.core.player_id();
-<<<<<<< HEAD
-        let mut i = self.player_info.get_mut(current_player_id);
-        let scene = &mut i.scene;
-        let state = &i.game_state;
-        match *event {
-            CoreEvent::Move{ref unit_id, ref to, ..} => {
-=======
         let mut player_info = self.player_info.get_mut(current_player_id);
         let scene = &mut player_info.scene;
         let state = &player_info.game_state;
         match event {
             &CoreEvent::Move{ref unit_id, ref to, ..} => {
->>>>>>> e506c635
                 let type_id = state.unit(unit_id).type_id.clone();
                 let visual_info = self.unit_type_visual_info.get(&type_id);
                 EventMoveVisualizer::new(scene, unit_id, visual_info, to)
@@ -1219,7 +1206,9 @@
             Event::Touch(glutin::Touch{location: (x, y), phase, ..}) => {
                 let pos = ScreenPos{v: Vector2{x: x as ZInt, y: y as ZInt}};
                 match phase {
-                    glutin::TouchPhase::Moved |
+                    glutin::TouchPhase::Moved => {
+                        self.handle_event_mouse_move(context, &pos);
+                    },
                     glutin::TouchPhase::Started => {
                         self.handle_event_mouse_move(context, &pos);
                     },
